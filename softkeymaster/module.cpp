/*
 * Copyright (C) 2012 The Android Open Source Project
 *
 * Licensed under the Apache License, Version 2.0 (the "License");
 * you may not use this file except in compliance with the License.
 * You may obtain a copy of the License at
 *
 *      http://www.apache.org/licenses/LICENSE-2.0
 *
 * Unless required by applicable law or agreed to in writing, software
 * distributed under the License is distributed on an "AS IS" BASIS,
 * WITHOUT WARRANTIES OR CONDITIONS OF ANY KIND, either express or implied.
 * See the License for the specific language governing permissions and
 * limitations under the License.
 */
#include <keymaster/softkeymaster.h>

#include <keystore/keystore.h>

#include <hardware/hardware.h>
#include <hardware/keymaster.h>

<<<<<<< HEAD
#include <openssl/err.h>

#include <UniquePtr.h>

// For debugging
// #define LOG_NDEBUG 0

#define LOG_TAG "OpenSSLKeyMaster"
#include <cutils/log.h>

typedef UniquePtr<keymaster_device_t> Unique_keymaster_device_t;

/* Close an opened OpenSSL instance */
static int openssl_close(hw_device_t* dev) {
    delete dev;
    return 0;
}

/*
 * Generic device handling
 */
static int openssl_open(const hw_module_t* module, const char* name, hw_device_t** device) {
    if (strcmp(name, KEYSTORE_KEYMASTER) != 0)
        return -EINVAL;

    Unique_keymaster_device_t dev(new keymaster_device_t);
    if (dev.get() == NULL)
        return -ENOMEM;

    dev->common.tag = HARDWARE_DEVICE_TAG;
    dev->common.version = 1;
    dev->common.module = (struct hw_module_t*)module;
    dev->common.close = openssl_close;

    dev->flags = KEYMASTER_SOFTWARE_ONLY | KEYMASTER_BLOBS_ARE_STANDALONE;

    dev->generate_keypair = openssl_generate_keypair;
    dev->import_keypair = openssl_import_keypair;
    dev->get_keypair_public = openssl_get_keypair_public;
    dev->delete_keypair = NULL;
    dev->delete_all = NULL;
    dev->sign_data = openssl_sign_data;
    dev->verify_data = openssl_verify_data;

    ERR_load_crypto_strings();
    ERR_load_BIO_strings();

    *device = reinterpret_cast<hw_device_t*>(dev.release());

    return 0;
}

static struct hw_module_methods_t keystore_module_methods = {
    .open = openssl_open,
};

struct keystore_module HAL_MODULE_INFO_SYM __attribute__((visibility("default"))) = {
    .common = {
        .tag = HARDWARE_MODULE_TAG,
        .module_api_version = KEYMASTER_MODULE_API_VERSION_0_2,
        .hal_api_version = HARDWARE_HAL_API_VERSION,
        .id = KEYSTORE_HARDWARE_MODULE_ID,
        .name = "Keymaster OpenSSL HAL",
        .author = "The Android Open Source Project",
        .methods = &keystore_module_methods,
        .dso = 0,
        .reserved = {},
    },
};
=======
struct keystore_module HAL_MODULE_INFO_SYM __attribute__((visibility("default")))
    = softkeymaster_module;
>>>>>>> 7793c383
<|MERGE_RESOLUTION|>--- conflicted
+++ resolved
@@ -20,77 +20,5 @@
 #include <hardware/hardware.h>
 #include <hardware/keymaster.h>
 
-<<<<<<< HEAD
-#include <openssl/err.h>
-
-#include <UniquePtr.h>
-
-// For debugging
-// #define LOG_NDEBUG 0
-
-#define LOG_TAG "OpenSSLKeyMaster"
-#include <cutils/log.h>
-
-typedef UniquePtr<keymaster_device_t> Unique_keymaster_device_t;
-
-/* Close an opened OpenSSL instance */
-static int openssl_close(hw_device_t* dev) {
-    delete dev;
-    return 0;
-}
-
-/*
- * Generic device handling
- */
-static int openssl_open(const hw_module_t* module, const char* name, hw_device_t** device) {
-    if (strcmp(name, KEYSTORE_KEYMASTER) != 0)
-        return -EINVAL;
-
-    Unique_keymaster_device_t dev(new keymaster_device_t);
-    if (dev.get() == NULL)
-        return -ENOMEM;
-
-    dev->common.tag = HARDWARE_DEVICE_TAG;
-    dev->common.version = 1;
-    dev->common.module = (struct hw_module_t*)module;
-    dev->common.close = openssl_close;
-
-    dev->flags = KEYMASTER_SOFTWARE_ONLY | KEYMASTER_BLOBS_ARE_STANDALONE;
-
-    dev->generate_keypair = openssl_generate_keypair;
-    dev->import_keypair = openssl_import_keypair;
-    dev->get_keypair_public = openssl_get_keypair_public;
-    dev->delete_keypair = NULL;
-    dev->delete_all = NULL;
-    dev->sign_data = openssl_sign_data;
-    dev->verify_data = openssl_verify_data;
-
-    ERR_load_crypto_strings();
-    ERR_load_BIO_strings();
-
-    *device = reinterpret_cast<hw_device_t*>(dev.release());
-
-    return 0;
-}
-
-static struct hw_module_methods_t keystore_module_methods = {
-    .open = openssl_open,
-};
-
-struct keystore_module HAL_MODULE_INFO_SYM __attribute__((visibility("default"))) = {
-    .common = {
-        .tag = HARDWARE_MODULE_TAG,
-        .module_api_version = KEYMASTER_MODULE_API_VERSION_0_2,
-        .hal_api_version = HARDWARE_HAL_API_VERSION,
-        .id = KEYSTORE_HARDWARE_MODULE_ID,
-        .name = "Keymaster OpenSSL HAL",
-        .author = "The Android Open Source Project",
-        .methods = &keystore_module_methods,
-        .dso = 0,
-        .reserved = {},
-    },
-};
-=======
 struct keystore_module HAL_MODULE_INFO_SYM __attribute__((visibility("default")))
-    = softkeymaster_module;
->>>>>>> 7793c383
+    = softkeymaster_module;