// Copyright 2020, The Android Open Source Project
//
// Licensed under the Apache License, Version 2.0 (the "License");
// you may not use this file except in compliance with the License.
// You may obtain a copy of the License at
//
//     http://www.apache.org/licenses/LICENSE-2.0
//
// Unless required by applicable law or agreed to in writing, software
// distributed under the License is distributed on an "AS IS" BASIS,
// WITHOUT WARRANTIES OR CONDITIONS OF ANY KIND, either express or implied.
// See the License for the specific language governing permissions and
// limitations under the License.

package {
    // See: http://go/android-license-faq
    // A large-scale-change added 'default_applicable_licenses' to import
    // all of the 'license_kinds' from "system_security_license"
    // to get the below license kinds:
    //   SPDX-license-identifier-Apache-2.0
    default_applicable_licenses: ["system_security_license"],
}

rust_defaults {
    name: "libkeystore2_defaults",
    crate_name: "keystore2",
    srcs: ["src/lib.rs"],
    defaults: [
        "keymint_use_latest_hal_aidl_rust",
    ],

    rustlibs: [
        "android.hardware.security.secureclock-V1-rust",
        "android.hardware.security.sharedsecret-V1-rust",
        "android.os.permissions_aidl-rust",
        "android.security.apc-rust",
        "android.security.authorization-rust",
        "android.security.compat-rust",
        "android.security.maintenance-rust",
        "android.security.metrics-rust",
        "android.security.remoteprovisioning-rust",
        "android.system.keystore2-V2-rust",
        "libanyhow",
        "libbinder_rs",
        "libkeystore2_aaid-rust",
        "libkeystore2_apc_compat-rust",
        "libkeystore2_crypto_rust",
        "libkeystore2_km_compat",
        "libkeystore2_selinux",
        "libkeystore2_vintf_rust",
        "liblazy_static",
        "liblibc",
        "liblog_event_list",
        "liblog_rust",
        "librand",
        "librustutils",
        "libserde",
        "libserde_cbor",
        "libthiserror",
    ],
    shared_libs: [
        "libcutils",
    ],
    features: [
        "watchdog",
    ],
}

rust_library {
    name: "libkeystore2",
    defaults: ["libkeystore2_defaults"],
    rustlibs: [
        "liblibsqlite3_sys",
        "librusqlite",
    ],
}

rust_library {
    name: "libkeystore2_test_utils",
    crate_name: "keystore2_test_utils",
    srcs: ["test_utils/lib.rs"],
    defaults: ["keymint_use_latest_hal_aidl_rust"],
    rustlibs: [
        "android.system.keystore2-V2-rust",
        "libbinder_rs",
        "libkeystore2_selinux",
        "liblog_rust",
        "libnix",
        "librand",
        "libserde",
        "libserde_cbor",
    ],
}

rust_library {
    name: "libkeystore2_with_test_utils",
    defaults: ["libkeystore2_defaults"],
    features: [
        "keystore2_blob_test_utils",
    ],
    rustlibs: [
        "liblibsqlite3_sys",
        "librusqlite",
        "libkeystore2_test_utils",
    ],
}

rust_test {
    name: "keystore2_test_utils_test",
    srcs: ["test_utils/lib.rs"],
    defaults: ["keymint_use_latest_hal_aidl_rust"],
    test_suites: ["general-tests"],
    require_root: true,
    auto_gen_config: true,
    compile_multilib: "first",
    rustlibs: [
        "android.system.keystore2-V2-rust",
        "libbinder_rs",
        "libkeystore2_selinux",
        "liblog_rust",
        "libnix",
        "librand",
        "libserde",
        "libserde_cbor",
    ],
}

rust_test {
    name: "keystore2_test",
    crate_name: "keystore2",
    test_suites: ["general-tests"],
    auto_gen_config: true,
    compile_multilib: "first",
    defaults: ["libkeystore2_defaults"],
    rustlibs: [
        "libandroid_logger",
        "libkeystore2_test_utils",
        "liblibsqlite3_sys",
        "libnix",
        "librusqlite",
        "libkeystore2_with_test_utils",
    ],
    // The test should always include watchdog.
    features: [
        "watchdog",
        "keystore2_blob_test_utils",
    ],
}

rust_defaults {
    name: "keystore2_defaults",
    srcs: ["src/keystore2_main.rs"],
    rustlibs: [
        "libandroid_logger",
        "libbinder_rs",
        "liblog_rust",
    ],
    init_rc: ["keystore2.rc"],

    // In S, keystore2 is the only process using dynamically linked Rust from
    // /system. As a result, the usual savings from sharing libraries don't
    // apply.
    // Remove `prefer_rlib: true` once we have several processes, once a space
    // calculation shows net RAM savings, or once we have automatic variant
    // selection available in the build system.
    prefer_rlib: true,

    vintf_fragments: ["android.system.keystore2-service.xml"],

    required: ["keystore_cli_v2"],
}

rust_binary {
    name: "keystore2",
    defaults: ["keystore2_defaults"],
    rustlibs: [
        "libkeystore2",
        "liblegacykeystore-rust",
        "librusqlite",
    ],
<<<<<<< HEAD
=======
    afdo: true,
}

// Variant of keystore2 for use in microdroid. It doesn't depend on the ICU-enabled sqlite.
// This can be used also in Android, but we choose not to because it will bring two
// variants of sqlite to the system causing more RAM usage and CPU cycles when loading.
rust_binary {
    name: "keystore2_microdroid",
    stem: "keystore2",
    defaults: ["keystore2_defaults"],
    rustlibs: [
        "libkeystore2_noicu",
        "liblegacykeystore-rust_noicu",
        "librusqlite_noicu",
    ],
    installable: false, // don't install this to Android
>>>>>>> 32701414
}<|MERGE_RESOLUTION|>--- conflicted
+++ resolved
@@ -178,23 +178,5 @@
         "liblegacykeystore-rust",
         "librusqlite",
     ],
-<<<<<<< HEAD
-=======
     afdo: true,
-}
-
-// Variant of keystore2 for use in microdroid. It doesn't depend on the ICU-enabled sqlite.
-// This can be used also in Android, but we choose not to because it will bring two
-// variants of sqlite to the system causing more RAM usage and CPU cycles when loading.
-rust_binary {
-    name: "keystore2_microdroid",
-    stem: "keystore2",
-    defaults: ["keystore2_defaults"],
-    rustlibs: [
-        "libkeystore2_noicu",
-        "liblegacykeystore-rust_noicu",
-        "librusqlite_noicu",
-    ],
-    installable: false, // don't install this to Android
->>>>>>> 32701414
 }