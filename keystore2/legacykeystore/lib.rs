--- conflicted
+++ resolved
@@ -25,14 +25,9 @@
 };
 use anyhow::{Context, Result};
 use keystore2::{
-<<<<<<< HEAD
-    async_task::AsyncTask, legacy_blob::LegacyBlobLoader, maintenance::DeleteListener,
-    maintenance::Domain, utils::watchdog as wd,
-=======
     async_task::AsyncTask, error::anyhow_error_to_cstring, globals::SUPER_KEY,
     legacy_blob::LegacyBlobLoader, maintenance::DeleteListener, maintenance::Domain,
     utils::uid_to_android_user, utils::watchdog as wd,
->>>>>>> 18cefa4b
 };
 use rusqlite::{
     params, Connection, OptionalExtension, Transaction, TransactionBehavior, NO_PARAMS,
@@ -167,7 +162,7 @@
         self.with_transaction(TransactionBehavior::Immediate, |tx| {
             tx.execute(
                 "DELETE FROM profiles WHERE cast ( ( owner/? ) as int) = ?;",
-                params![cutils_bindgen::AID_USER_OFFSET, user_id],
+                params![rustutils::users::AID_USER_OFFSET, user_id],
             )
             .context("In remove_uid: Failed to delete.")
         })?;
@@ -232,7 +227,10 @@
             if log_error {
                 log::error!("{:?}", e);
             }
-            Err(BinderStatus::new_service_specific_error(rc, None))
+            Err(BinderStatus::new_service_specific_error(
+                rc,
+                anyhow_error_to_cstring(&e).as_deref(),
+            ))
         },
         handle_ok,
     )
@@ -556,7 +554,7 @@
     use std::time::Duration;
     use std::time::Instant;
 
-    static TEST_ALIAS: &str = &"test_alias";
+    static TEST_ALIAS: &str = "test_alias";
     static TEST_BLOB1: &[u8] = &[1, 2, 3, 4, 5, 6, 7, 8, 9, 0];
     static TEST_BLOB2: &[u8] = &[2, 2, 3, 4, 5, 6, 7, 8, 9, 0];
     static TEST_BLOB3: &[u8] = &[3, 2, 3, 4, 5, 6, 7, 8, 9, 0];
@@ -630,9 +628,9 @@
             .expect("Failed to open database.");
 
         // Insert three entries for owner 2.
-        db.put(2 + 2 * cutils_bindgen::AID_USER_OFFSET, "test1", TEST_BLOB1)
+        db.put(2 + 2 * rustutils::users::AID_USER_OFFSET, "test1", TEST_BLOB1)
             .expect("Failed to insert test1.");
-        db.put(4 + 2 * cutils_bindgen::AID_USER_OFFSET, "test2", TEST_BLOB2)
+        db.put(4 + 2 * rustutils::users::AID_USER_OFFSET, "test2", TEST_BLOB2)
             .expect("Failed to insert test2.");
         db.put(3, "test3", TEST_BLOB3).expect("Failed to insert test3.");
 
@@ -640,12 +638,12 @@
 
         assert_eq!(
             Vec::<String>::new(),
-            db.list(2 + 2 * cutils_bindgen::AID_USER_OFFSET).expect("Failed to list entries.")
+            db.list(2 + 2 * rustutils::users::AID_USER_OFFSET).expect("Failed to list entries.")
         );
 
         assert_eq!(
             Vec::<String>::new(),
-            db.list(4 + 2 * cutils_bindgen::AID_USER_OFFSET).expect("Failed to list entries.")
+            db.list(4 + 2 * rustutils::users::AID_USER_OFFSET).expect("Failed to list entries.")
         );
 
         assert_eq!(vec!["test3".to_string(),], db.list(3).expect("Failed to list entries."));
@@ -724,9 +722,9 @@
                 }
                 let mut db = DB::new(&db_path3).expect("Failed to open database.");
 
-                db.put(3, &TEST_ALIAS, TEST_BLOB3).expect("Failed to add entry (3).");
-
-                db.remove(3, &TEST_ALIAS).expect("Remove failed (3).");
+                db.put(3, TEST_ALIAS, TEST_BLOB3).expect("Failed to add entry (3).");
+
+                db.remove(3, TEST_ALIAS).expect("Remove failed (3).");
             }
         });
 
@@ -740,7 +738,7 @@
                 let mut db = DB::new(&db_path).expect("Failed to open database.");
 
                 // This may return Some or None but it must not fail.
-                db.get(3, &TEST_ALIAS).expect("Failed to get entry (4).");
+                db.get(3, TEST_ALIAS).expect("Failed to get entry (4).");
             }
         });
 
